[package]
name = "txgraph"
version = "0.1.0"
authors = ["Moritz Drexl <mdrexl@fastmail.fm>"]
edition = "2021"
rust-version = "1.76"

[features]
# To use profiling, just sprinkle `puffin::profile_function!()` calls in your code.
#
# Then run like this:
# $ cargo run --release --features profiling
profiling = ["puffin", "puffin_http", "eframe/puffin"]

[dependencies]
<<<<<<< HEAD
egui = "0.27.1"
egui_extras = { version = "0.27.1", default-features = false }
eframe = { version = "0.27.1", default-features = false, features = ["glow", "persistence"] }
ehttp = { version = "0.5.0", features = ["json"] }
=======
egui = "0.28.1"
eframe = { version = "0.28.1", default-features = false, features = ["glow", "persistence"] }
ehttp = "0.5.0"
>>>>>>> ba5f8d28
serde = { version = "1", features = ["derive"] }
serde_json = "1.0"
hex = "0.4.3"
chrono = { version = "0.4.24", features = [ "serde"] }
reunion = "0.1.14"
dark-light = "1.1.1"
base64 = "0.13.1"
log = "0.4"

# native:
[target.'cfg(not(target_arch = "wasm32"))'.dependencies]
env_logger = "0.10"
rand = "0.8.5"
puffin = {version = "0.19.0", optional = true }
puffin_http = { version = "0.16", optional = true }

# web:
[target.'cfg(target_arch = "wasm32")'.dependencies]
wasm-bindgen-futures = "0.4.42"
wasm-bindgen = "0.2.84"
web-sys = { version = "0.3.69", features = ["console", "Window"] }

[profile.release]
lto = true
opt-level = 'z'

# Optimize all dependencies even in debug builds:
[profile.dev.package."*"]
opt-level = 2<|MERGE_RESOLUTION|>--- conflicted
+++ resolved
@@ -13,16 +13,10 @@
 profiling = ["puffin", "puffin_http", "eframe/puffin"]
 
 [dependencies]
-<<<<<<< HEAD
-egui = "0.27.1"
-egui_extras = { version = "0.27.1", default-features = false }
-eframe = { version = "0.27.1", default-features = false, features = ["glow", "persistence"] }
+egui = "0.28.1"
+egui_extras = { version = "0.28.1", default-features = false, features = ["serde"] }
+eframe = { version = "0.28.1", default-features = false, features = ["glow", "persistence"] }
 ehttp = { version = "0.5.0", features = ["json"] }
-=======
-egui = "0.28.1"
-eframe = { version = "0.28.1", default-features = false, features = ["glow", "persistence"] }
-ehttp = "0.5.0"
->>>>>>> ba5f8d28
 serde = { version = "1", features = ["derive"] }
 serde_json = "1.0"
 hex = "0.4.3"
