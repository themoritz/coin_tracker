--- conflicted
+++ resolved
@@ -21,10 +21,6 @@
         fn get_random() -> f64;
     }
 
-    macro_rules! console_log {
-        ($($t:tt)*) => (crate::platform::inner::log(&format_args!($($t)*).to_string()))
-    }
-
     pub(crate) use console_log;
 
     #[wasm_bindgen]
@@ -32,13 +28,8 @@
         let mut hash = env!("GIT_COMMIT_HASH").to_string();
         hash.truncate(7);
         let pkg_version = env!("CARGO_PKG_VERSION");
-<<<<<<< HEAD
-        console_log!("Version: {pkg_version}");
-        console_log!("Git: {hash}");
-=======
         log::info!("Version: {pkg_version}");
         log::info!("Git: {hash}");
->>>>>>> ba5f8d28
     }
 
     pub fn add_route_listener(sender: Sender<Update>, ctx: egui::Context) {
@@ -52,24 +43,12 @@
                         ctx.request_repaint();
                     }
                     Err(err) => {
-<<<<<<< HEAD
-                        Notifications::error(
-                            &ctx,
-                            "Can't navigate to transaction.",
-                            Some(err),
-                        );
-=======
                         ctx.notify_error("Can't navigate to transaction.", Some(&err.to_string()));
->>>>>>> ba5f8d28
                     }
                 }
             } else if url == "/" {
             } else {
-<<<<<<< HEAD
-                Notifications::error(&ctx, "Unknown route.", Some(url));
-=======
                 ctx.notify_error("Unknown route.", Some(&url));
->>>>>>> ba5f8d28
             }
         });
 
@@ -113,12 +92,6 @@
         None
     }
 
-    macro_rules! console_log {
-        ($($t:tt)*) => (println!($($t)*))
-    }
-
-    pub(crate) use console_log;
-
     pub fn get_random_vec2(range: f32) -> Vec2 {
         let mut rng = ThreadRng::default();
         let half = range / 2.;
